use std::num::NonZeroU32;
use std::sync::Arc;

use bytemuck::{bytes_of, Contiguous};
use gfx::glm;
use gfx::wgpu::{self};

#[repr(u16)]
#[derive(Clone, Copy)]
pub enum Voxel
{
    Air   = 0,
    Red   = 1,
    Green = 2,
    Blue  = 3
}

impl Voxel
{
    pub fn as_bytes(&self) -> [u8; 2]
    {
        (*self as u16).to_ne_bytes()
    }
}

pub struct VoxelBrick
{
    data: [[[Voxel; VOXEL_BRICK_SIZE]; VOXEL_BRICK_SIZE]; VOXEL_BRICK_SIZE]
}

type BrickPointer = NonZeroU32;

type BrickMap =
    [[[Option<BrickPointer>; BRICK_MAP_EDGE_SIZE]; BRICK_MAP_EDGE_SIZE]; BRICK_MAP_EDGE_SIZE];

const VOXEL_BRICK_SIZE: usize = 8;
const BRICK_MAP_EDGE_SIZE: usize = 128;
const CHUNK_VOXEL_SIZE: usize = VOXEL_BRICK_SIZE * BRICK_MAP_EDGE_SIZE;

<<<<<<< HEAD
#[derive(Debug)]
pub struct VoxelChunkDataManager
=======
pub(crate) struct VoxelChunkDataManager
>>>>>>> 02d4e5e4
{
    renderer: Arc<gfx::Renderer>,

    cpu_brick_map: Box<BrickMap>,
    gpu_brick_map: wgpu::Buffer,

    number_of_bricks: usize,
    gpu_brick_buffer: wgpu::Buffer,
    brick_allocator:  util::FreelistAllocator
}

pub type ChunkPosition = glm::U16Vec3;

impl VoxelChunkDataManager
{
    pub fn new(renderer: Arc<gfx::Renderer>) -> Self
    {
        let number_of_starting_bricks = BRICK_MAP_EDGE_SIZE * BRICK_MAP_EDGE_SIZE;

        let r = renderer.clone();

        Self {
            renderer,
            cpu_brick_map: vec![
                [[None; BRICK_MAP_EDGE_SIZE]; BRICK_MAP_EDGE_SIZE];
                BRICK_MAP_EDGE_SIZE
            ]
            .into_boxed_slice()
            .try_into()
            .unwrap(),
            gpu_brick_map: r.create_buffer(&wgpu::BufferDescriptor {
                label:              Some("Voxel Chunk Data Manager Brick Map Buffer"),
                usage:              wgpu::BufferUsages::COPY_DST | wgpu::BufferUsages::STORAGE,
                size:               std::mem::size_of::<BrickMap>() as u64,
                mapped_at_creation: false
            }),
            number_of_bricks: number_of_starting_bricks,
            gpu_brick_buffer: r.create_buffer(&wgpu::BufferDescriptor {
                label:              Some("Voxel Chunk Data Manager Brick Buffer"),
                usage:              wgpu::BufferUsages::COPY_DST | wgpu::BufferUsages::STORAGE,
                size:               std::mem::size_of::<VoxelBrick>() as u64
                    * number_of_starting_bricks as u64,
                mapped_at_creation: false
            }),
            brick_allocator: util::FreelistAllocator::new(
                number_of_starting_bricks.try_into().unwrap()
            )
        }
    }

    pub fn write_voxel(&mut self, v: Voxel, pos: ChunkPosition)
    {
        let voxel_bound = BRICK_MAP_EDGE_SIZE * VOXEL_BRICK_SIZE * 2;

        assert!((pos.x as usize) < voxel_bound);
        assert!((pos.y as usize) < voxel_bound);
        assert!((pos.z as usize) < voxel_bound);

        let voxel_pos = glm::U16Vec3::new(
            pos.x % VOXEL_BRICK_SIZE as u16,
            pos.y % VOXEL_BRICK_SIZE as u16,
            pos.z % VOXEL_BRICK_SIZE as u16
        );

        let brick_pos = glm::U16Vec3::new(
            pos.x / VOXEL_BRICK_SIZE as u16,
            pos.y / VOXEL_BRICK_SIZE as u16,
            pos.z / VOXEL_BRICK_SIZE as u16
        );

        let this_brick_head = (&self.cpu_brick_map[0][0][0]) as *const _;
        let this_brick = &mut self.cpu_brick_map[brick_pos.x as usize][brick_pos.y as usize]
            [brick_pos.z as usize];
        let this_brick_byte_offset =
            unsafe { (this_brick as *mut _ as *const u8).byte_offset_from(this_brick_head) };

        match this_brick
        {
            Some(brick_ptr) =>
            {
                let voxel_offset_bytes: wgpu::BufferAddress = std::mem::size_of::<Voxel>() as u64
                    * ((voxel_pos.x as u64 * VOXEL_BRICK_SIZE as u64 * VOXEL_BRICK_SIZE as u64)
                        + (voxel_pos.y as u64 * VOXEL_BRICK_SIZE as u64)
                        + voxel_pos.z as u64);

                self.renderer.queue.write_buffer(
                    &self.gpu_brick_buffer,
                    std::mem::size_of::<VoxelBrick>() as u64 * brick_ptr.into_integer() as u64
                        + voxel_offset_bytes,
                    &v.as_bytes()
                );
            }
            None =>
            {
                // Allocate new pointer, then recurse
                let new_brick_ptr: NonZeroU32 =
                    self.brick_allocator.allocate().unwrap().try_into().unwrap();

                // update cpu side
                *this_brick = Some(new_brick_ptr);

                // update gpu side
                self.renderer.queue.write_buffer(
                    &self.gpu_brick_map,
                    this_brick_byte_offset as u64,
                    bytes_of(&new_brick_ptr)
                );

                //
                self.write_voxel(v, pos);
            }
        }

        // update gpu side
    }
}

#[cfg(test)]
mod test
{
    pub use super::*;

    #[test]
    fn assert_sizes()
    {
        assert_eq!(1024, std::mem::size_of::<VoxelBrick>());
        assert_eq!(8 * 1024 * 1024, std::mem::size_of::<BrickMap>());
    }
}<|MERGE_RESOLUTION|>--- conflicted
+++ resolved
@@ -37,12 +37,8 @@
 const BRICK_MAP_EDGE_SIZE: usize = 128;
 const CHUNK_VOXEL_SIZE: usize = VOXEL_BRICK_SIZE * BRICK_MAP_EDGE_SIZE;
 
-<<<<<<< HEAD
 #[derive(Debug)]
 pub struct VoxelChunkDataManager
-=======
-pub(crate) struct VoxelChunkDataManager
->>>>>>> 02d4e5e4
 {
     renderer: Arc<gfx::Renderer>,
 
