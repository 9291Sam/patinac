use std::borrow::Cow;
use std::sync::{Arc, Mutex};

use bytemuck::{bytes_of, cast_slice, Pod, Zeroable};
use game::{Entity, Positionable};
use gfx::wgpu::util::{BufferInitDescriptor, DeviceExt};
use gfx::wgpu::{self};
use gfx::{
    glm,
    CacheableFragmentState,
    CacheablePipelineLayoutDescriptor,
    CacheableRenderPipelineDescriptor
};

<<<<<<< HEAD
use crate::VoxelChunkDataManager;

// TODO: turn voxel into a two posedtioned, one world and one local positin. do
// the inter calcs
=======
use crate::gpu_data::VoxelChunkDataManager;
>>>>>>> 02d4e5e4

#[derive(Debug)]
pub struct BrickMapChunk
{
<<<<<<< HEAD
    uuid: util::Uuid,
    name: String,

    vertex_buffer: wgpu::Buffer,
    index_buffer:  wgpu::Buffer,

    // voxel_chunk_data: Mutex<VoxelChunkDataManager>,
    // voxel_bind_group: wgpu::BindGroup,
=======
    uuid:      util::Uuid,
    name:      String,
    transform: Mutex<gfx::Transform>,

    vertex_buffer:     wgpu::Buffer,
    index_buffer:      wgpu::Buffer,
    number_of_indices: u32,

    // voxel_chunk_data: VoxelChunkDataManager,
>>>>>>> 02d4e5e4
    pipeline: Arc<gfx::GenericPipeline>
}

impl BrickMapChunk
{
    pub fn new<'a>(game: &game::Game, transform: gfx::Transform) -> Arc<Self>
    {
        let uuid = util::Uuid::new();

        let vertex_buffer_label = format!("BrickMapChunk {} Vertex Buffer", uuid);
        let index_buffer_label = format!("BrickMapChunk {} Index Buffer", uuid);

        let renderer = &**game.get_renderer();

        let shader = renderer
            .render_cache
            .cache_shader_module(wgpu::include_wgsl!("brick_map_chunk.wgsl"));

        let pipeline_layout =
            renderer
                .render_cache
                .cache_pipeline_layout(CacheablePipelineLayoutDescriptor {
                    label:                "Voxel BrickMapChunk Pipeline Layout".into(),
                    bind_group_layouts:   vec![renderer.global_bind_group_layout.clone()],
                    push_constant_ranges: vec![wgpu::PushConstantRange {
                        stages: wgpu::ShaderStages::VERTEX,
                        range:  0..(std::mem::size_of::<u32>() as u32)
                    }]
                });

        let this = Arc::new(Self {
            uuid,
            name: "Voxel BrickMapChunk".into(),
<<<<<<< HEAD
=======
            transform: Mutex::new(transform),
>>>>>>> 02d4e5e4
            vertex_buffer: renderer.create_buffer_init(&BufferInitDescriptor {
                label:    Some(&vertex_buffer_label),
                contents: cast_slice(&CUBE_VERTICES),
                usage:    wgpu::BufferUsages::VERTEX
            }),
            index_buffer: renderer.create_buffer_init(&BufferInitDescriptor {
                label:    Some(&index_buffer_label),
                contents: cast_slice(&CUBE_INDICES),
                usage:    wgpu::BufferUsages::INDEX
            }),
<<<<<<< HEAD
            // voxel_chunk_data:
            // Mutex::new(VoxelChunkDataManager::new(game.get_renderer().clone())),
=======
            number_of_indices: CUBE_INDICES.len() as u32,
>>>>>>> 02d4e5e4
            pipeline: game.get_renderer().render_cache.cache_render_pipeline(
                CacheableRenderPipelineDescriptor {
                    label:                 "Voxel BrickMapChunk Pipeline".into(),
                    layout:                Some(pipeline_layout),
                    vertex_module:         shader.clone(),
                    vertex_entry_point:    "vs_main".into(),
                    vertex_buffer_layouts: vec![
                        Vertex::describe_layout(),
                        describe_instance_layout(),
                    ],
                    fragment_state:        Some(CacheableFragmentState {
                        module:      shader,
                        entry_point: "fs_main".into(),
                        targets:     vec![Some(wgpu::ColorTargetState {
                            format:     gfx::Renderer::SURFACE_TEXTURE_FORMAT,
                            blend:      Some(wgpu::BlendState::REPLACE),
                            write_mask: wgpu::ColorWrites::ALL
                        })]
                    }),
                    primitive_state:       wgpu::PrimitiveState {
                        topology:           wgpu::PrimitiveTopology::TriangleList,
                        strip_index_format: None,
                        front_face:         wgpu::FrontFace::Cw,
                        cull_mode:          Some(wgpu::Face::Back),
                        polygon_mode:       wgpu::PolygonMode::Fill,
                        unclipped_depth:    false,
                        conservative:       false
                    },
                    depth_stencil_state:   Some(gfx::Renderer::get_default_depth_state()),
                    multisample_state:     wgpu::MultisampleState {
                        count:                     1,
                        mask:                      !0,
                        alpha_to_coverage_enabled: false
                    },
                    multiview:             None
                }
            )
        });

        game.register(this.clone());
        renderer.register(this.clone());

        this
    }
}

impl gfx::Recordable for BrickMapChunk
{
    fn get_name(&self) -> Cow<'_, str>
    {
        Cow::Borrowed(&self.name)
    }

    fn get_uuid(&self) -> util::Uuid
    {
        self.uuid
    }

    fn get_pass_stage(&self) -> gfx::PassStage
    {
        gfx::PassStage::GraphicsSimpleColor
    }

    fn get_pipeline(&self) -> &gfx::GenericPipeline
    {
        &self.pipeline
    }

    fn pre_record_update(&self, _: &gfx::Renderer, _: &gfx::Camera) -> gfx::RecordInfo
    {
        gfx::RecordInfo {
            should_draw: true,
            transform:   Some(self.transform.lock().unwrap().clone())
        }
    }

    fn get_bind_groups<'s>(
        &'s self,
        global_bind_group: &'s gfx::wgpu::BindGroup
    ) -> [Option<&'s gfx::wgpu::BindGroup>; 4]
    {
        [
            Some(global_bind_group),
            // Some(&self.voxel_bind_group),
            None,
            None,
            None
        ]
    }

    fn record<'s>(&'s self, render_pass: &mut gfx::GenericPass<'s>, maybe_id: Option<gfx::DrawId>)
    {
        let (gfx::GenericPass::Render(ref mut pass), Some(id)) = (render_pass, maybe_id)
        else
        {
            unreachable!()
        };

        pass.set_vertex_buffer(0, self.vertex_buffer.slice(..));
        pass.set_index_buffer(self.index_buffer.slice(..), wgpu::IndexFormat::Uint16);
        pass.set_push_constants(wgpu::ShaderStages::VERTEX, 0, bytemuck::bytes_of(&id));
        pass.draw_indexed(0..self.number_of_indices, 0, 0..1);
    }
}

impl game::EntityCastDepot for BrickMapChunk
{
    fn as_entity(&self) -> Option<&dyn Entity>
    {
        Some(self)
    }

    fn as_positionable(&self) -> Option<&dyn Positionable>
    {
        Some(self)
    }

    fn as_transformable(&self) -> Option<&dyn game::Transformable>
    {
        Some(self)
    }
}

impl game::Entity for BrickMapChunk
{
    fn get_name(&self) -> Cow<'_, str>
    {
        gfx::Recordable::get_name(self)
    }

    fn get_uuid(&self) -> util::Uuid
    {
        gfx::Recordable::get_uuid(self)
    }

    fn tick(&self, _: &game::Game, _: game::TickTag) {}
}

impl game::Positionable for BrickMapChunk
{
    fn get_position(&self) -> glm::Vec3
    {
        self.transform.lock().unwrap().translation
    }

    fn get_position_mut(&self, func: &dyn Fn(&mut glm::Vec3))
    {
        func(&mut self.transform.lock().unwrap().translation)
    }
}

impl game::Transformable for BrickMapChunk
{
    fn get_transform(&self) -> gfx::Transform
    {
        self.transform.lock().unwrap().clone()
    }

    fn get_transform_mut(&self, func: &dyn Fn(&mut gfx::Transform))
    {
        func(&mut self.transform.lock().unwrap())
    }
}

#[repr(C)]
#[derive(Debug, Clone, Copy, Zeroable, Pod)]
struct Vertex
{
    position: glm::Vec3
}

impl Vertex
{
    const ATTRIBUTES: [wgpu::VertexAttribute; 1] = wgpu::vertex_attr_array![0 => Float32x3];

    pub fn describe_layout() -> wgpu::VertexBufferLayout<'static>
    {
        wgpu::VertexBufferLayout {
            array_stride: std::mem::size_of::<Self>() as wgpu::BufferAddress,
            step_mode:    wgpu::VertexStepMode::Vertex,
            attributes:   &Self::ATTRIBUTES
        }
    }
}

fn describe_instance_layout() -> wgpu::VertexBufferLayout<'static>
{
    wgpu::VertexBufferLayout {
        array_stride: std::mem::size_of::<glm::Mat4>() as wgpu::BufferAddress,
        step_mode:    wgpu::VertexStepMode::Instance,
        attributes:   &[
            wgpu::VertexAttribute {
                offset:          0,
                shader_location: 1,
                format:          wgpu::VertexFormat::Float32x4
            },
            wgpu::VertexAttribute {
                offset:          std::mem::size_of::<[f32; 4]>() as wgpu::BufferAddress,
                shader_location: 2,
                format:          wgpu::VertexFormat::Float32x4
            },
            wgpu::VertexAttribute {
                offset:          std::mem::size_of::<[f32; 8]>() as wgpu::BufferAddress,
                shader_location: 3,
                format:          wgpu::VertexFormat::Float32x4
            },
            wgpu::VertexAttribute {
                offset:          std::mem::size_of::<[f32; 12]>() as wgpu::BufferAddress,
                shader_location: 4,
                format:          wgpu::VertexFormat::Float32x4
            }
        ]
    }
}

const CUBE_VERTICES: [Vertex; 8] = [
    Vertex {
        position: glm::Vec3::new(-512.0, -512.0, -512.0)
    },
    Vertex {
        position: glm::Vec3::new(-512.0, -512.0, 512.0)
    },
    Vertex {
        position: glm::Vec3::new(-512.0, 512.0, -512.0)
    },
    Vertex {
        position: glm::Vec3::new(-512.0, 512.0, 512.0)
    },
    Vertex {
        position: glm::Vec3::new(512.0, -512.0, -512.0)
    },
    Vertex {
        position: glm::Vec3::new(512.0, -512.0, 512.0)
    },
    Vertex {
        position: glm::Vec3::new(512.0, 512.0, -512.0)
    },
    Vertex {
        position: glm::Vec3::new(512.0, 512.0, 512.0)
    }
];

#[rustfmt::skip]
const CUBE_INDICES: [u16; 36] = [
    6, 2, 7,
    2, 3, 7,
    0, 4, 5,
    1, 0, 5,
    0, 2, 6,
    4, 0, 6,
    3, 1, 7,
    1, 5, 7,
    2, 0, 3,
    0, 1, 3,
    4, 6, 7,
    5, 4, 7
];<|MERGE_RESOLUTION|>--- conflicted
+++ resolved
@@ -12,28 +12,11 @@
     CacheableRenderPipelineDescriptor
 };
 
-<<<<<<< HEAD
-use crate::VoxelChunkDataManager;
-
-// TODO: turn voxel into a two posedtioned, one world and one local positin. do
-// the inter calcs
-=======
 use crate::gpu_data::VoxelChunkDataManager;
->>>>>>> 02d4e5e4
 
 #[derive(Debug)]
 pub struct BrickMapChunk
 {
-<<<<<<< HEAD
-    uuid: util::Uuid,
-    name: String,
-
-    vertex_buffer: wgpu::Buffer,
-    index_buffer:  wgpu::Buffer,
-
-    // voxel_chunk_data: Mutex<VoxelChunkDataManager>,
-    // voxel_bind_group: wgpu::BindGroup,
-=======
     uuid:      util::Uuid,
     name:      String,
     transform: Mutex<gfx::Transform>,
@@ -43,7 +26,6 @@
     number_of_indices: u32,
 
     // voxel_chunk_data: VoxelChunkDataManager,
->>>>>>> 02d4e5e4
     pipeline: Arc<gfx::GenericPipeline>
 }
 
@@ -77,10 +59,7 @@
         let this = Arc::new(Self {
             uuid,
             name: "Voxel BrickMapChunk".into(),
-<<<<<<< HEAD
-=======
             transform: Mutex::new(transform),
->>>>>>> 02d4e5e4
             vertex_buffer: renderer.create_buffer_init(&BufferInitDescriptor {
                 label:    Some(&vertex_buffer_label),
                 contents: cast_slice(&CUBE_VERTICES),
@@ -91,12 +70,7 @@
                 contents: cast_slice(&CUBE_INDICES),
                 usage:    wgpu::BufferUsages::INDEX
             }),
-<<<<<<< HEAD
-            // voxel_chunk_data:
-            // Mutex::new(VoxelChunkDataManager::new(game.get_renderer().clone())),
-=======
             number_of_indices: CUBE_INDICES.len() as u32,
->>>>>>> 02d4e5e4
             pipeline: game.get_renderer().render_cache.cache_render_pipeline(
                 CacheableRenderPipelineDescriptor {
                     label:                 "Voxel BrickMapChunk Pipeline".into(),
