--- conflicted
+++ resolved
@@ -27,8 +27,6 @@
 pub use uuid::*;
 pub use window::*;
 
-<<<<<<< HEAD
-=======
 // pub fn hash_combine<const L: usize>(mut seed: u64, data: &[u8]) -> u64
 // {
 //     let mut reinterpreted_data: MaybeUninit<[u64; L.div_ceil(8)]> =
@@ -51,7 +49,6 @@
 //     seed
 // }
 
->>>>>>> ed1dc650
 #[derive(Clone, Copy)]
 pub struct SendSyncMutPtr<T>(pub *mut T);
 
