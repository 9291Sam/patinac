use std::borrow::Cow;
use std::sync::{Arc, Mutex};

use bytemuck::{cast_slice, Pod, Zeroable};
use gfx::wgpu::util::{BufferInitDescriptor, DeviceExt};
use gfx::wgpu::{self};
use gfx::{
    glm,
    CacheableFragmentState,
    CacheablePipelineLayoutDescriptor,
    CacheableRenderPipelineDescriptor
};

#[derive(Debug)]
pub struct RasterizedVoxelChunk
{
    uuid:                util::Uuid,
    vertex_buffer:       wgpu::Buffer,
    index_buffer:        wgpu::Buffer,
    instance_buffer:     wgpu::Buffer,
    number_of_instances: u32,
    number_of_indices:   u32,
    pipeline:            Arc<gfx::GenericPipeline>,

    transform: Mutex<gfx::Transform>
}

impl RasterizedVoxelChunk
{
    pub fn new(game: &game::Game, transform: gfx::Transform) -> Arc<RasterizedVoxelChunk>
    {
        let uuid = util::Uuid::new();

        let renderer = &**game.get_renderer();

        let shader = renderer
            .render_cache
            .cache_shader_module(wgpu::include_wgsl!("raster.wgsl"));

        let pipeline_layout =
            renderer
                .render_cache
                .cache_pipeline_layout(CacheablePipelineLayoutDescriptor {
                    label:                "RasterizedVoxelChunk Pipeline Layout".into(),
                    bind_group_layouts:   vec![renderer.global_bind_group_layout.clone()],
                    push_constant_ranges: vec![wgpu::PushConstantRange {
                        stages: wgpu::ShaderStages::VERTEX,
                        range:  0..(std::mem::size_of::<u32>() as u32)
                    }]
                });

        let pipeline = game.get_renderer().render_cache.cache_render_pipeline(
            CacheableRenderPipelineDescriptor {
                label:                 "RasterizedVoxelChunk Pipeline".into(),
                layout:                Some(pipeline_layout),
                vertex_module:         shader.clone(),
                vertex_entry_point:    "vs_main".into(),
                vertex_buffer_layouts: vec![
                    VoxelVertex::describe(),
                    RasterizedVoxelVertexOffsetPosition::describe(),
                ],
                fragment_state:        Some(CacheableFragmentState {
                    module:      shader,
                    entry_point: "fs_main".into(),
                    targets:     vec![Some(wgpu::ColorTargetState {
                        format:     gfx::Renderer::SURFACE_TEXTURE_FORMAT,
                        blend:      Some(wgpu::BlendState::REPLACE),
                        write_mask: wgpu::ColorWrites::ALL
                    })]
                }),
                primitive_state:       wgpu::PrimitiveState {
                    topology:           wgpu::PrimitiveTopology::TriangleList,
                    strip_index_format: None,
                    front_face:         wgpu::FrontFace::Cw,
                    cull_mode:          None,
                    polygon_mode:       wgpu::PolygonMode::Fill,
                    unclipped_depth:    false,
                    conservative:       false
                },
                depth_stencil_state:   Some(gfx::Renderer::get_default_depth_state()),
                multisample_state:     wgpu::MultisampleState {
                    count:                     1,
                    mask:                      !0,
                    alpha_to_coverage_enabled: false
                },
                multiview:             None
            }
        );

        let instances: &[RasterizedVoxelVertexOffsetPosition] = &[
            RasterizedVoxelVertexOffsetPosition {
                offset: glm::I16Vec4::new(1, 3, 0, 0)
            },
            RasterizedVoxelVertexOffsetPosition {
                offset: glm::I16Vec4::new(2, 3, 0, 0)
            },
            RasterizedVoxelVertexOffsetPosition {
                offset: glm::I16Vec4::new(3, 3, 1, 0)
            },
            RasterizedVoxelVertexOffsetPosition {
                offset: glm::I16Vec4::new(1, 2, 0, 0)
            },
            RasterizedVoxelVertexOffsetPosition {
                offset: glm::I16Vec4::new(3, 3, 0, 0)
            },
            RasterizedVoxelVertexOffsetPosition {
                offset: glm::I16Vec4::new(4, 3, 4, 0)
            },
            RasterizedVoxelVertexOffsetPosition {
                offset: glm::I16Vec4::new(6, 3, 0, 0)
            },
            RasterizedVoxelVertexOffsetPosition {
                offset: glm::I16Vec4::new(0, 3, 1, 0)
            }
        ];

        let this = Arc::new(RasterizedVoxelChunk {
            uuid,
            vertex_buffer: renderer.create_buffer_init(&BufferInitDescriptor {
                label:    Some("RasterizedVoxelChunk Vertex Buffer"),
                contents: cast_slice(&VOXEL_VERTICES),
                usage:    wgpu::BufferUsages::VERTEX
            }),
            index_buffer: renderer.create_buffer_init(&BufferInitDescriptor {
                label:    Some("RasterizedVoxelChunk Index Buffer"),
                contents: cast_slice(&VOXEL_INDICES),
                usage:    wgpu::BufferUsages::INDEX
            }),
            instance_buffer: renderer.create_buffer_init(&BufferInitDescriptor {
                label:    Some("RasterizedVoxelChunk Instance Buffer"),
<<<<<<< HEAD
                contents: cast_slice(&instances),
=======
                contents: cast_slice(&[RasterizedVoxelVertexOffsetPosition {
                    offset: glm::I16Vec4::new(1, 1, 1, 0)
                }]),
>>>>>>> da9871f0
                usage:    wgpu::BufferUsages::VERTEX
            }),
            number_of_instances: instances.len() as u32,
            number_of_indices: VOXEL_INDICES.len() as u32,
            pipeline,
            transform: Mutex::new(transform)
        });

        renderer.register(this.clone());

        this
    }
}

impl gfx::Recordable for RasterizedVoxelChunk
{
    fn get_name(&self) -> std::borrow::Cow<'_, str>
    {
        Cow::Borrowed("")
    }

    fn get_uuid(&self) -> util::Uuid
    {
        self.uuid
    }

    fn get_pass_stage(&self) -> gfx::PassStage
    {
        gfx::PassStage::GraphicsSimpleColor
    }

    fn get_pipeline(&self) -> Option<&gfx::GenericPipeline>
    {
        Some(&self.pipeline)
    }

    fn pre_record_update(
        &self,
        renderer: &gfx::Renderer,
        camera: &gfx::Camera,
        global_bind_group: &std::sync::Arc<gfx::wgpu::BindGroup>
    ) -> gfx::RecordInfo
    {
        gfx::RecordInfo {
            should_draw: true,
            transform:   Some(self.transform.lock().unwrap().clone()),
            bind_groups: [Some(global_bind_group.clone()), None, None, None]
        }
    }

    fn record<'s>(&'s self, render_pass: &mut gfx::GenericPass<'s>, maybe_id: Option<gfx::DrawId>)
    {
        let (gfx::GenericPass::Render(ref mut pass), Some(id)) = (render_pass, maybe_id)
        else
        {
            unreachable!()
        };

        pass.set_vertex_buffer(0, self.vertex_buffer.slice(..));
        pass.set_vertex_buffer(1, self.instance_buffer.slice(..));
        pass.set_index_buffer(self.index_buffer.slice(..), wgpu::IndexFormat::Uint16);
        pass.set_push_constants(wgpu::ShaderStages::VERTEX, 0, bytemuck::bytes_of(&id));
<<<<<<< HEAD
        pass.draw_indexed(0..self.number_of_indices, 0, 0..self.number_of_instances);
=======
        pass.draw_indexed(0..self.number_of_indices, 0, 0..1);
>>>>>>> da9871f0
    }
}

#[repr(C)]
#[derive(Debug, Clone, Copy, Zeroable, Pod)]
struct RasterizedVoxelVertexOffsetPosition
{
    offset: glm::I16Vec4
}

impl RasterizedVoxelVertexOffsetPosition
{
    const ATTRS: [wgpu::VertexAttribute; 1] = wgpu::vertex_attr_array![1 => Sint16x4];

    pub fn describe() -> wgpu::VertexBufferLayout<'static>
    {
        wgpu::VertexBufferLayout {
            array_stride: std::mem::size_of::<Self>() as wgpu::BufferAddress,
            step_mode:    wgpu::VertexStepMode::Instance,
            attributes:   &Self::ATTRS
        }
    }
}

#[repr(C)]
#[derive(Debug, Clone, Copy, Zeroable, Pod)]
struct VoxelVertex
{
    position: glm::Vec3
}

impl VoxelVertex
{
    const ATTRS: [wgpu::VertexAttribute; 1] = wgpu::vertex_attr_array![0 => Float32x3];

    pub fn describe() -> wgpu::VertexBufferLayout<'static>
    {
        wgpu::VertexBufferLayout {
            array_stride: std::mem::size_of::<Self>() as wgpu::BufferAddress,
            step_mode:    wgpu::VertexStepMode::Vertex,
            attributes:   &Self::ATTRS
        }
    }
}

const VOXEL_VERTICES: [VoxelVertex; 8] = [
    VoxelVertex {
        position: glm::Vec3::new(0.0, 0.0, 0.0)
    },
    VoxelVertex {
        position: glm::Vec3::new(0.0, 0.0, 1.0)
    },
    VoxelVertex {
        position: glm::Vec3::new(0.0, 1.0, 0.0)
    },
    VoxelVertex {
        position: glm::Vec3::new(0.0, 1.0, 1.0)
    },
    VoxelVertex {
        position: glm::Vec3::new(1.0, 0.0, 0.0)
    },
    VoxelVertex {
        position: glm::Vec3::new(1.0, 0.0, 1.0)
    },
    VoxelVertex {
        position: glm::Vec3::new(1.0, 1.0, 0.0)
    },
    VoxelVertex {
        position: glm::Vec3::new(1.0, 1.0, 1.0)
    }
];

#[rustfmt::skip]
const VOXEL_INDICES: [u16; 36] = [
    6, 2, 7,
    2, 3, 7,
    0, 4, 5,
    1, 0, 5,
    0, 2, 6,
    4, 0, 6,
    3, 1, 7,
    1, 5, 7,
    2, 0, 3,
    0, 1, 3,
    4, 6, 7,
    5, 4, 7
];<|MERGE_RESOLUTION|>--- conflicted
+++ resolved
@@ -128,13 +128,7 @@
             }),
             instance_buffer: renderer.create_buffer_init(&BufferInitDescriptor {
                 label:    Some("RasterizedVoxelChunk Instance Buffer"),
-<<<<<<< HEAD
-                contents: cast_slice(&instances),
-=======
-                contents: cast_slice(&[RasterizedVoxelVertexOffsetPosition {
-                    offset: glm::I16Vec4::new(1, 1, 1, 0)
-                }]),
->>>>>>> da9871f0
+                contents: cast_slice(instances),
                 usage:    wgpu::BufferUsages::VERTEX
             }),
             number_of_instances: instances.len() as u32,
@@ -197,11 +191,7 @@
         pass.set_vertex_buffer(1, self.instance_buffer.slice(..));
         pass.set_index_buffer(self.index_buffer.slice(..), wgpu::IndexFormat::Uint16);
         pass.set_push_constants(wgpu::ShaderStages::VERTEX, 0, bytemuck::bytes_of(&id));
-<<<<<<< HEAD
         pass.draw_indexed(0..self.number_of_indices, 0, 0..self.number_of_instances);
-=======
-        pass.draw_indexed(0..self.number_of_indices, 0, 0..1);
->>>>>>> da9871f0
     }
 }
 
