--- conflicted
+++ resolved
@@ -18,11 +18,6 @@
 {
     pub fn new(game: Arc<game::Game>) -> Arc<Self>
     {
-<<<<<<< HEAD
-        let r = 1i16;
-
-=======
->>>>>>> f4a2b899
         let noise_generator = noise::SuperSimplex::new(
             (234782378948923489238948972347234789342u128 % u32::MAX as u128) as u32
         );
@@ -41,80 +36,7 @@
                     )
                 })
                 .into()
-<<<<<<< HEAD
-            })
-            .chain(
-                iproduct!(0..=3, 0..=3)
-                    .filter(|(x, z)| *x == 0 || *z == 0 || *x == 3 || *z == 3)
-                    .map(|(x, z)| {
-                        let game = game.clone();
-                        util::run_async(move || {
-                            create_chunk(
-                                &game,
-                                &noise_generator,
-                                glm::DVec3::new(
-                                    2.5 + (511.0 * 1.5 * x as f64 - 256.0 * 2.0 * 3.0),
-                                    0.0,
-                                    2.5 + (511.0 * 1.5 * z as f64 - 256.0 * 2.0 * 3.0)
-                                ),
-                                1.5
-                            )
-                        })
-                        .into()
-                    })
             )
-            .chain(
-                iproduct!(0..=4, 0..=4)
-                    .filter(|(x, z)| *x == 0 || *z == 0 || *x == 4 || *z == 4)
-                    .map(|(x, z)| {
-                        let game = game.clone();
-                        util::run_async(move || {
-                            create_chunk(
-                                &game,
-                                &noise_generator,
-                                glm::DVec3::new(
-                                    4.5 + (511.0 * 2.0 * x as f64 - 256.0 * 10.0),
-                                    0.0,
-                                    4.5 + (511.0 * 2.0 * z as f64 - 256.0 * 10.0)
-                                ),
-                                2.0
-                            )
-                        })
-                        .into()
-                    })
-            )
-            .chain(
-                iproduct!(0..=4, 0..=4)
-                    .filter(|(x, z)| *x == 0 || *z == 0 || *x == 4 || *z == 4)
-                    .map(|(x, z)| {
-                        let game = game.clone();
-                        util::run_async(move || {
-                            create_chunk(
-                                &game,
-                                &noise_generator,
-                                glm::DVec3::new(
-                                    7.133333333333333
-                                        + (511.0 * 3.3333333333333333 * x as f64
-                                            - 256.0 * 16.666666666666666),
-                                    0.0,
-                                    7.133333333333333
-                                        + (511.0 * 3.3333333333333333 * z as f64
-                                            - 256.0 * 16.666666666666666)
-                                ),
-                                3.3333333333333333
-                            )
-                        })
-                        .into()
-                    })
-            )
-            .collect();
-
-        let this = Arc::new(DemoScene {
-            id:     util::Uuid::new(),
-            raster: Mutex::new(chunks)
-=======
-            )
->>>>>>> f4a2b899
         });
 
         game.register(this.clone());
