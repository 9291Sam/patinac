Split Raster Chunk into 6
cull chunks that are outside of view

Make a UI

Make a spell
Misc:
    - everything refactor
    - scramble draw order dogfood!!!
    - Consume memory ordering bikeshedding?
    - Custom Linear Algebra library?
    - Put cache directly in renderer

pat | #c | scale| side  | total
3x3 | 9  | 1.0  | 512   | 1536
4r4 | 12 | 1.5  | 768   | 3072 
4r4 | 12 | 3.0  | 1536  | 6144 
4r4 | 12 | 6.0  | 3072  | 12288
4r4 | 12 | 12.0 | 6144  | 24576
4r4 | 12 | 12.0 | 12288 | 49152
4r4 | 12 | 12.0 | 24576 | 98304
-------------------------------
Total Chunks: 81
Rendered area: 98304^2 x 512 

greedy meshing
draw indriet
face level culling

jemealloc

create an mvp

make a really good readme

redo all of the channel things because youre making them all piecemeal lmfao

<<<<<<< HEAD
create user stories and tasks lol
=======
code review fix imports and exports in lib.rs
>>>>>>> e140eb3d
<|MERGE_RESOLUTION|>--- conflicted
+++ resolved
@@ -35,8 +35,5 @@
 
 redo all of the channel things because youre making them all piecemeal lmfao
 
-<<<<<<< HEAD
 create user stories and tasks lol
-=======
-code review fix imports and exports in lib.rs
->>>>>>> e140eb3d
+code review fix imports and exports in lib.rs