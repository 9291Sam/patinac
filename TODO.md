--- conflicted
+++ resolved
@@ -4,11 +4,8 @@
 
 modify render cache so that Renderables can be created and implemented outside of the gfx crate
 
-<<<<<<< HEAD
 write a proper crash handler.
     Spawn all threads yourself, set panic hooks on them and make it generate proper crash hooks
-=======
 
 what if you just completely ditch the idea of chunks at all and just have CPU allocated bricks?
 on the cpu side you can just use some fancy 3d hash table and store brick positions
->>>>>>> f1a6c008
