use std::f32::consts::{FRAC_PI_2, TAU};
use std::sync::{Mutex, RwLock};

use nalgebra::UnitQuaternion;
use nalgebra_glm as glm;

#[derive(Debug, Clone)]
pub struct Camera
{
    pitch:     f32,
    yaw:       f32,
    transform: Transform
}

impl Camera
{
    pub fn new(translation: glm::Vec3, pitch: f32, yaw: f32) -> Camera
    {
        let mut this = Camera {
            pitch,
            yaw,
            transform: Transform {
                translation,
                ..Default::default()
            }
        };

        this.enforce_invariants();

        this
    }

    pub fn get_perspective(&self, renderer: &super::Renderer, transform: &Transform) -> glm::Mat4
    {
<<<<<<< HEAD
        //! sync with shaders!
        let projection = glm::perspective_fov_lh_zo(
=======
        let projection = glm::perspective_fov_lh_zo::<f32>(
>>>>>>> 4938f545
            renderer.get_fov().y,
            renderer.get_framebuffer_size().x as f32,
            renderer.get_framebuffer_size().y as f32,
            0.1,
            100000.0
        );

        projection * self.get_view_matrix() * transform.as_model_matrix()
    }

    pub fn get_view_matrix(&self) -> glm::Mat4
    {
        (self.transform.as_translation_matrix() * self.transform.as_rotation_matrix())
            .try_inverse()
            .unwrap()
    }

    pub fn get_forward_vector(&self) -> glm::Vec3
    {
        self.transform.get_forward_vector()
    }

    pub fn get_right_vector(&self) -> glm::Vec3
    {
        self.transform.get_right_vector()
    }

    pub fn get_up_vector(&self) -> glm::Vec3
    {
        self.transform.get_up_vector()
    }

    pub fn get_position(&mut self) -> glm::Vec3
    {
        self.transform.translation
    }

    pub fn add_position(&mut self, position: glm::Vec3)
    {
        self.transform.translation += position;
    }

    pub fn add_pitch(&mut self, pitch_to_add: f32)
    {
        self.pitch += pitch_to_add;

        self.enforce_invariants();
    }

    pub fn add_yaw(&mut self, yaw_to_add: f32)
    {
        self.yaw += yaw_to_add;

        self.enforce_invariants();
    }

    fn enforce_invariants(&mut self)
    {
        self.transform.rotation =
            UnitQuaternion::from_axis_angle(&Transform::global_up_vector(), self.yaw)
                * UnitQuaternion::from_axis_angle(&Transform::global_right_vector(), self.pitch);
    }
}

#[derive(Debug, Clone, Default)]
pub struct Transform
{
    pub translation: glm::Vec3,
    pub rotation:    nalgebra::UnitQuaternion<f32>,
    pub scale:       glm::Vec3
}

impl Transform
{
    pub fn global_forward_vector() -> nalgebra::UnitVector3<f32>
    {
        nalgebra::UnitVector3::new_normalize(glm::Vec3::new(0.0, 0.0, 1.0))
    }

    pub fn global_right_vector() -> nalgebra::UnitVector3<f32>
    {
        nalgebra::UnitVector3::new_normalize(glm::Vec3::new(1.0, 0.0, 0.0))
    }

    pub fn global_up_vector() -> nalgebra::UnitVector3<f32>
    {
        nalgebra::UnitVector3::new_normalize(glm::Vec3::new(0.0, 1.0, 0.0))
    }

    pub fn as_model_matrix(&self) -> glm::Mat4
    {
        self.as_translation_matrix() * self.as_rotation_matrix() * self.as_scale_matrix()
    }

    pub fn as_translation_matrix(&self) -> glm::Mat4
    {
        glm::translate(&glm::Mat4::identity(), &self.translation)
    }

    pub fn as_rotation_matrix(&self) -> glm::Mat4
    {
        glm::mat3_to_mat4(&self.rotation.to_rotation_matrix().into())
    }

    pub fn as_scale_matrix(&self) -> glm::Mat4
    {
        glm::scale(&glm::Mat4::identity(), &self.scale)
    }

    pub fn get_forward_vector(&self) -> glm::Vec3
    {
        *(self.rotation.to_rotation_matrix() * Transform::global_forward_vector())
    }

    pub fn get_right_vector(&self) -> glm::Vec3
    {
        *(self.rotation.to_rotation_matrix() * Transform::global_right_vector())
    }

    pub fn get_up_vector(&self) -> glm::Vec3
    {
        *(self.rotation.to_rotation_matrix() * Transform::global_up_vector())
    }
}<|MERGE_RESOLUTION|>--- conflicted
+++ resolved
@@ -32,12 +32,8 @@
 
     pub fn get_perspective(&self, renderer: &super::Renderer, transform: &Transform) -> glm::Mat4
     {
-<<<<<<< HEAD
         //! sync with shaders!
         let projection = glm::perspective_fov_lh_zo(
-=======
-        let projection = glm::perspective_fov_lh_zo::<f32>(
->>>>>>> 4938f545
             renderer.get_fov().y,
             renderer.get_framebuffer_size().x as f32,
             renderer.get_framebuffer_size().y as f32,
